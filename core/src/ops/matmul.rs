--- conflicted
+++ resolved
@@ -93,7 +93,7 @@
         (in_a, in_b)
     }
 
-<<<<<<< HEAD
+    #[allow(clippy::type_complexity)]
     pub fn change_axis_from_a(
         &self,
         change: &AxisOp,
@@ -164,9 +164,8 @@
             }
         }
     }
-=======
+
     #[allow(clippy::type_complexity)]
->>>>>>> 20cf9204
     pub fn change_axis_from_b(
         &self,
         change: &AxisOp,
