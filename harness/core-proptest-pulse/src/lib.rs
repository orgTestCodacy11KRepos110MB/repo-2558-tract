--- conflicted
+++ resolved
@@ -35,13 +35,9 @@
     let len = input_array.shape()[axis];
     //dbg!(&model);
     let model = model.into_decluttered().unwrap();
-<<<<<<< HEAD
-
-    let symbols = SymbolValues::default().with(stream_symbol(), len as i64);
-=======
     let s = model.symbol_table.sym("S");
     let symbols = SymbolValues::default().with(&s, len as i64);
->>>>>>> 20cf9204
+
     let concrete = model.clone().concretize_dims(&symbols).unwrap();
     if concrete.nodes.iter().any(|n| n.outputs.iter().any(|o| o.fact.shape.volume().is_zero())) {
         return Err(TestCaseError::reject("too short input"));
@@ -49,22 +45,12 @@
     let runnable = concrete.into_runnable().unwrap();
 
     // dbg!(&runnable);
-<<<<<<< HEAD
-    let outputs = runnable.run(tvec!(input_array.clone().into_tensor())).unwrap();
-    eprintln!("EXPECTED: {:?}", outputs);
-
-    debug!("Build pulsing model");
-    dbg!(&model);
-    let pulsed = PulsedModel::new(&model, pulse).unwrap();
-    dbg!(&pulsed);
-=======
     let outputs = runnable.run(tvec!(input_array.clone().into_tvalue())).unwrap();
 
     debug!("Build pulsing model");
     // dbg!(&model);
     let pulsed = PulsedModel::new(&model, s.clone(), &pulse.to_dim()).unwrap();
     // dbg!(&pulsed);
->>>>>>> 20cf9204
     let output_fact = pulsed.output_fact(0).unwrap().clone();
 
     let stream_info = output_fact.stream.as_ref().unwrap();
@@ -98,13 +84,8 @@
                 &[chunk.view(), ArrayD::from_elem(filler_shape, std::f32::NAN).view()],
             )
             .unwrap();
-<<<<<<< HEAD
-            state.session_state.resolved_symbols[s] = Some(written as i64);
+            state.session_state.resolved_symbols[&s] = Some(written as i64);
             output_len = stream_info
-=======
-            state.session_state.resolved_symbols[&s] = Some(written as i64);
-            output_len = output_fact
->>>>>>> 20cf9204
                 .dim
                 .eval(&state.session_state.resolved_symbols)
                 .to_isize()
