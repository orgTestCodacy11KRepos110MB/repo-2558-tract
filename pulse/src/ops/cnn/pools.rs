--- conflicted
+++ resolved
@@ -121,15 +121,9 @@
 
     let geo_axis = input_stream.axis - input_shape.h_axis();
     let stride = spec.strides.as_ref().and_then(|v| v.get(geo_axis).cloned()).unwrap_or(1);
-<<<<<<< HEAD
     let pulse = input_fact.pulse().unwrap();
-    if pulse % stride != 0 {
-        bail!("Pulsificaton requires pulse to be a stride multiple")
-=======
-    let pulse = input_fact.pulse();
     if !(pulse.to_owned() % (stride as i64)).is_zero() {
         bail!("Pulsification requires pulse ({}) to be a stride ({}) multiple", pulse, stride)
->>>>>>> 20cf9204
     }
 
     let dilation = spec.dilations.as_ref().map(|d| d[geo_axis]).unwrap_or(1);
@@ -181,7 +175,10 @@
             before,
             after: computed_padding.pad_after,
             begin_input: input_stream.delay + extra_delay + overlap,
-            end_input: input_stream.dim.clone() + input_stream.delay + extra_delay + overlap.to_dim(),
+            end_input: input_stream.dim.clone()
+                + input_stream.delay
+                + extra_delay
+                + overlap.to_dim(),
             mode: PadMode::Constant(value),
             overlap,
         };
