--- conflicted
+++ resolved
@@ -43,25 +43,14 @@
         let stream_dim = model.symbol_table.sym("S").to_dim();
         let fact1 = PulsedFact {
             datum_type: u8::datum_type(),
-<<<<<<< HEAD
             shape: (&[pulse]).into(),
-            stream: Some(StreamInfo { axis: 0, dim: stream_dim(), delay: 0 }),
-=======
-            shape: (&[pulse.to_owned()]).into(),
-            axis: 0,
-            dim: stream_dim,
-            delay: 0,
->>>>>>> 20cf9204
+            stream: Some(StreamInfo { axis: 0, dim: stream_dim, delay: 0 }),
         };
         let source = model.add_source("source", fact1.clone()).unwrap();
         model
             .wire_node(
                 "delay",
-<<<<<<< HEAD
                 Delay::new_typed(&(&fact1).into(), fact1.stream.unwrap().axis, delay, overlap),
-=======
-                Delay::new_typed(&(&fact1).into(), fact1.axis, delay, overlap),
->>>>>>> 20cf9204
                 &[source],
             )
             .unwrap();
@@ -109,13 +98,7 @@
         let fact_0 = PulsedFact {
             datum_type: u8::datum_type(),
             shape: (&[pulse]).into(),
-<<<<<<< HEAD
-            stream: Some(StreamInfo { axis: 0, dim: stream_dim(), delay: 0 }),
-=======
-            axis: 0,
-            dim: stream_dim,
-            delay: 0,
->>>>>>> 20cf9204
+            stream: Some(StreamInfo { axis: 0, dim: stream_dim, delay: 0 }),
         };
         let stream = fact_0.stream.as_ref().unwrap();
         let source = model.add_source("source", fact_0.clone()).unwrap();
@@ -126,11 +109,7 @@
         let delay_2 = model
             .wire_node(
                 "delay-1",
-<<<<<<< HEAD
                 Delay::new_typed(&(&fact_1).into(), stream.axis, 2, 0),
-=======
-                Delay::new_typed(&(&fact_1).into(), fact_1.axis, 2, 0),
->>>>>>> 20cf9204
                 &[delay_1],
             )
             .unwrap();
